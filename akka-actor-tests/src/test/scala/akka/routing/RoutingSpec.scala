package akka.routing

import akka.routing._
import akka.config.ConfigurationException
import java.util.concurrent.atomic.AtomicInteger
import akka.actor.{ ActorRef, Actor }
import collection.mutable.LinkedList
import akka.routing.Routing.Broadcast
import java.util.concurrent.{ CountDownLatch, TimeUnit }
<<<<<<< HEAD
import akka.testkit.AkkaSpec
=======
import akka.testkit._
>>>>>>> 963ea0d9

object RoutingSpec {

  class TestActor extends Actor with Serializable {
    def receive = {
      case _ ⇒
        println("Hello")
    }
  }
}

class RoutingSpec extends AkkaSpec {

  import akka.routing.RoutingSpec._

  "direct router" must {
    "be started when constructed" in {
      val actor1 = createActor[TestActor]

<<<<<<< HEAD
      val props = RoutedProps(() ⇒ new DirectRouter, List(actor1))
      val actor = app.routing.actorOf(props, "foo")
=======
      val props = RoutedProps().withDirectRouter.withLocalConnections(List(actor1))
      val actor = Actor.actorOf(props, "foo")
>>>>>>> 963ea0d9
      actor.isShutdown must be(false)
    }

    "throw ConfigurationException at construction when no connections" in {
      try {
<<<<<<< HEAD
        val props = RoutedProps(() ⇒ new DirectRouter, List())
        app.routing.actorOf(props, "foo")
=======
        val props = RoutedProps().withDirectRouter
        Actor.actorOf(props, "foo")
>>>>>>> 963ea0d9
        fail()
      } catch {
        case e: ConfigurationException ⇒
      }
    }

    "send message to connection" in {
      val doneLatch = new CountDownLatch(1)

      val counter = new AtomicInteger(0)
      val connection1 = createActor(new Actor {
        def receive = {
          case "end" ⇒ doneLatch.countDown()
          case _     ⇒ counter.incrementAndGet
        }
      })

<<<<<<< HEAD
      val props = RoutedProps(() ⇒ new DirectRouter, List(connection1))
      val routedActor = app.routing.actorOf(props, "foo")
=======
      val props = RoutedProps().withDirectRouter.withLocalConnections(List(connection1))
      val routedActor = Actor.actorOf(props, "foo")
>>>>>>> 963ea0d9
      routedActor ! "hello"
      routedActor ! "end"

      doneLatch.await(5, TimeUnit.SECONDS) must be(true)

      counter.get must be(1)
    }

    "deliver a broadcast message" in {
      val doneLatch = new CountDownLatch(1)

      val counter1 = new AtomicInteger
      val connection1 = createActor(new Actor {
        def receive = {
          case "end"    ⇒ doneLatch.countDown()
          case msg: Int ⇒ counter1.addAndGet(msg)
        }
      })

<<<<<<< HEAD
      val props = RoutedProps(() ⇒ new DirectRouter, List(connection1))
      val actor = app.routing.actorOf(props, "foo")
=======
      val props = RoutedProps().withDirectRouter.withLocalConnections(List(connection1))
      val actor = Actor.actorOf(props, "foo")
>>>>>>> 963ea0d9

      actor ! Broadcast(1)
      actor ! "end"

      doneLatch.await(5, TimeUnit.SECONDS) must be(true)

      counter1.get must be(1)
    }
  }

  "round robin router" must {

    "be started when constructed" in {
      val actor1 = createActor[TestActor]

<<<<<<< HEAD
      val props = RoutedProps(() ⇒ new RoundRobinRouter, List(actor1))
      val actor = app.routing.actorOf(props, "foo")
=======
      val props = RoutedProps().withRoundRobinRouter.withLocalConnections(List(actor1))
      val actor = Actor.actorOf(props, "foo")
>>>>>>> 963ea0d9
      actor.isShutdown must be(false)
    }

    "throw ConfigurationException at construction when no connections" in {
      try {
<<<<<<< HEAD
        val props = RoutedProps(() ⇒ new RoundRobinRouter, List())
        app.routing.actorOf(props, "foo")
=======
        val props = RoutedProps().withRoundRobinRouter
        Actor.actorOf(props, "foo")
>>>>>>> 963ea0d9
        fail()
      } catch {
        case e: ConfigurationException ⇒
      }
    }

    //In this test a bunch of actors are created and each actor has its own counter.
    //to test round robin, the routed actor receives the following sequence of messages 1 2 3 .. 1 2 3 .. 1 2 3 which it
    //uses to increment his counter.
    //So after n iteration, the first actor his counter should be 1*n, the second 2*n etc etc.
    "deliver messages in a round robin fashion" in {
      val connectionCount = 10
      val iterationCount = 10
      val doneLatch = new CountDownLatch(connectionCount)

      //lets create some connections.
      var connections = new LinkedList[ActorRef]
      var counters = new LinkedList[AtomicInteger]
      for (i ← 0 until connectionCount) {
        counters = counters :+ new AtomicInteger()

        val connection = createActor(new Actor {
          def receive = {
            case "end"    ⇒ doneLatch.countDown()
            case msg: Int ⇒ counters.get(i).get.addAndGet(msg)
          }
        })
        connections = connections :+ connection
      }

      //create the routed actor.
<<<<<<< HEAD
      val props = RoutedProps(() ⇒ new RoundRobinRouter, connections)
      val actor = app.routing.actorOf(props, "foo")
=======
      val props = RoutedProps().withRoundRobinRouter.withLocalConnections(connections)
      val actor = Actor.actorOf(props, "foo")
>>>>>>> 963ea0d9

      //send messages to the actor.
      for (i ← 0 until iterationCount) {
        for (k ← 0 until connectionCount) {
          actor ! (k + 1)
        }
      }

      actor ! Broadcast("end")
      //now wait some and do validations.
      doneLatch.await(5, TimeUnit.SECONDS) must be(true)

      for (i ← 0 until connectionCount) {
        val counter = counters.get(i).get
        counter.get must be((iterationCount * (i + 1)))
      }
    }

    "deliver a broadcast message using the !" in {
      val doneLatch = new CountDownLatch(2)

      val counter1 = new AtomicInteger
      val connection1 = createActor(new Actor {
        def receive = {
          case "end"    ⇒ doneLatch.countDown()
          case msg: Int ⇒ counter1.addAndGet(msg)
        }
      })

      val counter2 = new AtomicInteger
      val connection2 = createActor(new Actor {
        def receive = {
          case "end"    ⇒ doneLatch.countDown()
          case msg: Int ⇒ counter2.addAndGet(msg)
        }
      })

<<<<<<< HEAD
      val props = RoutedProps(() ⇒ new RoundRobinRouter, List(connection1, connection2))
      val actor = app.routing.actorOf(props, "foo")
=======
      val props = RoutedProps().withRoundRobinRouter.withLocalConnections(List(connection1, connection2))
      val actor = Actor.actorOf(props, "foo")
>>>>>>> 963ea0d9

      actor ! Broadcast(1)
      actor ! Broadcast("end")

      doneLatch.await(5, TimeUnit.SECONDS) must be(true)

      counter1.get must be(1)
      counter2.get must be(1)
    }

    "fail to deliver a broadcast message using the ?" in {
      val doneLatch = new CountDownLatch(1)

      val counter1 = new AtomicInteger
      val connection1 = createActor(new Actor {
        def receive = {
          case "end" ⇒ doneLatch.countDown()
          case _     ⇒ counter1.incrementAndGet()
        }
      })

<<<<<<< HEAD
      val props = RoutedProps(() ⇒ new RoundRobinRouter, List(connection1))
      val actor = app.routing.actorOf(props, "foo")
=======
      val props = RoutedProps().withRoundRobinRouter.withLocalConnections(List(connection1))
      val actor = Actor.actorOf(props, "foo")
>>>>>>> 963ea0d9

      try {
        actor ? Broadcast(1)
        fail()
      } catch {
        case e: RoutingException ⇒
      }

      actor ! "end"
      doneLatch.await(5, TimeUnit.SECONDS) must be(true)
      counter1.get must be(0)
    }
  }

  "random router" must {

    "be started when constructed" in {

      val actor1 = createActor[TestActor]

<<<<<<< HEAD
      val props = RoutedProps(() ⇒ new RandomRouter, List(actor1))
      val actor = app.routing.actorOf(props, "foo")
=======
      val props = RoutedProps().withRandomRouter.withLocalConnections(List(actor1))
      val actor = Actor.actorOf(props, "foo")
>>>>>>> 963ea0d9
      actor.isShutdown must be(false)
    }

    "throw ConfigurationException at construction when no connections" in {
      try {
<<<<<<< HEAD
        val props = RoutedProps(() ⇒ new RandomRouter, List())
        app.routing.actorOf(props, "foo")
=======
        val props = RoutedProps().withRandomRouter
        Actor.actorOf(props, "foo")
>>>>>>> 963ea0d9
        fail()
      } catch {
        case e: ConfigurationException ⇒
      }
    }

    "deliver messages in a random fashion" ignore {

    }

    "deliver a broadcast message" in {
      val doneLatch = new CountDownLatch(2)

      val counter1 = new AtomicInteger
      val connection1 = createActor(new Actor {
        def receive = {
          case "end"    ⇒ doneLatch.countDown()
          case msg: Int ⇒ counter1.addAndGet(msg)
        }
      })

      val counter2 = new AtomicInteger
      val connection2 = createActor(new Actor {
        def receive = {
          case "end"    ⇒ doneLatch.countDown()
          case msg: Int ⇒ counter2.addAndGet(msg)
        }
      })

<<<<<<< HEAD
      val props = RoutedProps(() ⇒ new RandomRouter, List(connection1, connection2))
      val actor = app.routing.actorOf(props, "foo")
=======
      val props = RoutedProps().withRandomRouter.withLocalConnections(List(connection1, connection2))
      val actor = Actor.actorOf(props, "foo")
>>>>>>> 963ea0d9

      actor ! Broadcast(1)
      actor ! Broadcast("end")

      doneLatch.await(5, TimeUnit.SECONDS) must be(true)

      counter1.get must be(1)
      counter2.get must be(1)
    }

    "fail to deliver a broadcast message using the ?" in {
      val doneLatch = new CountDownLatch(1)

      val counter1 = new AtomicInteger
      val connection1 = createActor(new Actor {
        def receive = {
          case "end" ⇒ doneLatch.countDown()
          case _     ⇒ counter1.incrementAndGet()
        }
      })

<<<<<<< HEAD
      val props = RoutedProps(() ⇒ new RandomRouter, List(connection1))
      val actor = app.routing.actorOf(props, "foo")
=======
      val props = RoutedProps().withRandomRouter.withLocalConnections(List(connection1))
      val actor = Actor.actorOf(props, "foo")
>>>>>>> 963ea0d9

      try {
        actor ? Broadcast(1)
        fail()
      } catch {
        case e: RoutingException ⇒
      }

      actor ! "end"
      doneLatch.await(5, TimeUnit.SECONDS) must be(true)
      counter1.get must be(0)
    }
  }

  "Scatter-gather router" must {

    "return response, even if one of the connections has stopped" in {

      val shutdownLatch = new TestLatch(1)

      val props = RoutedProps()
        .withLocalConnections(List(newActor(0, Some(shutdownLatch)), newActor(1, Some(shutdownLatch))))
        .withRouter(() ⇒ new ScatterGatherFirstCompletedRouter())

      val actor = Actor.actorOf(props, "foo")

      actor ! Broadcast(Stop(Some(0)))

      shutdownLatch.await

      (actor ? Broadcast(0)).get.asInstanceOf[Int] must be(1)
    }

    "throw an exception, if all the connections have stopped" in {

      val shutdownLatch = new TestLatch(2)

      val props = RoutedProps()
        .withLocalConnections(List(newActor(0, Some(shutdownLatch)), newActor(1, Some(shutdownLatch))))
        .withRouter(() ⇒ new ScatterGatherFirstCompletedRouter())

      val actor = Actor.actorOf(props, "foo")

      actor ! Broadcast(Stop())

      shutdownLatch.await

      (intercept[RoutingException] {
        actor ? Broadcast(0)
      }) must not be (null)

    }

    "return the first response from connections, when all of them replied" in {

      val props = RoutedProps()
        .withLocalConnections(List(newActor(0), newActor(1)))
        .withRouter(() ⇒ new ScatterGatherFirstCompletedRouter())

      val actor = Actor.actorOf(props, "foo")

      (actor ? Broadcast("Hi!")).get.asInstanceOf[Int] must be(0)

    }

    "return the first response from connections, when some of them failed to reply" in {
      val props = RoutedProps()
        .withLocalConnections(List(newActor(0), newActor(1)))
        .withRouter(() ⇒ new ScatterGatherFirstCompletedRouter())

      val actor = Actor.actorOf(props, "foo")

      (actor ? Broadcast(0)).get.asInstanceOf[Int] must be(1)
    }

    "be started when constructed" in {
      val props = RoutedProps()
        .withLocalConnections(List(newActor(0)))
        .withRouter(() ⇒ new ScatterGatherFirstCompletedRouter())
      val actor = Actor.actorOf(props, "foo")

      actor.isShutdown must be(false)

    }

    "throw ConfigurationException at construction when no connections" in {
      val props = RoutedProps()
        .withLocalConnections(List())
        .withRouter(() ⇒ new ScatterGatherFirstCompletedRouter())

      try {
        Actor.actorOf(props, "foo")
        fail()
      } catch {
        case e: ConfigurationException ⇒
      }
    }

    "deliver one-way messages in a round robin fashion" in {
      val connectionCount = 10
      val iterationCount = 10
      val doneLatch = new TestLatch(connectionCount)

      var connections = new LinkedList[ActorRef]
      var counters = new LinkedList[AtomicInteger]
      for (i ← 0 until connectionCount) {
        counters = counters :+ new AtomicInteger()

        val connection = actorOf(new Actor {
          def receive = {
            case "end"    ⇒ doneLatch.countDown()
            case msg: Int ⇒ counters.get(i).get.addAndGet(msg)
          }
        })
        connections = connections :+ connection
      }

      val props = RoutedProps()
        .withLocalConnections(connections)
        .withRouter(() ⇒ new ScatterGatherFirstCompletedRouter())

      val actor = Actor.actorOf(props, "foo")

      for (i ← 0 until iterationCount) {
        for (k ← 0 until connectionCount) {
          actor ! (k + 1)
        }
      }

      actor ! Broadcast("end")

      doneLatch.await

      for (i ← 0 until connectionCount) {
        val counter = counters.get(i).get
        counter.get must be((iterationCount * (i + 1)))
      }
    }

    "deliver a broadcast message using the !" in {
      val doneLatch = new TestLatch(2)

      val counter1 = new AtomicInteger
      val connection1 = actorOf(new Actor {
        def receive = {
          case "end"    ⇒ doneLatch.countDown()
          case msg: Int ⇒ counter1.addAndGet(msg)
        }
      })

      val counter2 = new AtomicInteger
      val connection2 = actorOf(new Actor {
        def receive = {
          case "end"    ⇒ doneLatch.countDown()
          case msg: Int ⇒ counter2.addAndGet(msg)
        }
      })

      val props = RoutedProps.apply()
        .withLocalConnections(List(connection1, connection2))
        .withRouter(() ⇒ new ScatterGatherFirstCompletedRouter())

      val actor = Actor.actorOf(props, "foo")

      actor ! Broadcast(1)
      actor ! Broadcast("end")

      doneLatch.await

      counter1.get must be(1)
      counter2.get must be(1)
    }

    case class Stop(id: Option[Int] = None)

    def newActor(id: Int, shudownLatch: Option[TestLatch] = None) = actorOf(new Actor {
      def receive = {
        case Stop(None)                     ⇒ self.stop()
        case Stop(Some(_id)) if (_id == id) ⇒ self.stop()
        case _id: Int if (_id == id)        ⇒
        case _                              ⇒ Thread sleep 100 * id; tryReply(id)
      }

      override def postStop = {
        shudownLatch foreach (_.countDown())
      }
    })
  }
}<|MERGE_RESOLUTION|>--- conflicted
+++ resolved
@@ -7,11 +7,7 @@
 import collection.mutable.LinkedList
 import akka.routing.Routing.Broadcast
 import java.util.concurrent.{ CountDownLatch, TimeUnit }
-<<<<<<< HEAD
-import akka.testkit.AkkaSpec
-=======
 import akka.testkit._
->>>>>>> 963ea0d9
 
 object RoutingSpec {
 
@@ -31,25 +27,15 @@
     "be started when constructed" in {
       val actor1 = createActor[TestActor]
 
-<<<<<<< HEAD
-      val props = RoutedProps(() ⇒ new DirectRouter, List(actor1))
-      val actor = app.routing.actorOf(props, "foo")
-=======
       val props = RoutedProps().withDirectRouter.withLocalConnections(List(actor1))
-      val actor = Actor.actorOf(props, "foo")
->>>>>>> 963ea0d9
+      val actor = app.createActor(props, "foo")
       actor.isShutdown must be(false)
     }
 
     "throw ConfigurationException at construction when no connections" in {
       try {
-<<<<<<< HEAD
-        val props = RoutedProps(() ⇒ new DirectRouter, List())
-        app.routing.actorOf(props, "foo")
-=======
         val props = RoutedProps().withDirectRouter
-        Actor.actorOf(props, "foo")
->>>>>>> 963ea0d9
+        app.createActor(props, "foo")
         fail()
       } catch {
         case e: ConfigurationException ⇒
@@ -67,13 +53,8 @@
         }
       })
 
-<<<<<<< HEAD
-      val props = RoutedProps(() ⇒ new DirectRouter, List(connection1))
-      val routedActor = app.routing.actorOf(props, "foo")
-=======
       val props = RoutedProps().withDirectRouter.withLocalConnections(List(connection1))
-      val routedActor = Actor.actorOf(props, "foo")
->>>>>>> 963ea0d9
+      val routedActor = app.createActor(props, "foo")
       routedActor ! "hello"
       routedActor ! "end"
 
@@ -93,13 +74,8 @@
         }
       })
 
-<<<<<<< HEAD
-      val props = RoutedProps(() ⇒ new DirectRouter, List(connection1))
-      val actor = app.routing.actorOf(props, "foo")
-=======
       val props = RoutedProps().withDirectRouter.withLocalConnections(List(connection1))
-      val actor = Actor.actorOf(props, "foo")
->>>>>>> 963ea0d9
+      val actor = app.createActor(props, "foo")
 
       actor ! Broadcast(1)
       actor ! "end"
@@ -115,25 +91,15 @@
     "be started when constructed" in {
       val actor1 = createActor[TestActor]
 
-<<<<<<< HEAD
-      val props = RoutedProps(() ⇒ new RoundRobinRouter, List(actor1))
-      val actor = app.routing.actorOf(props, "foo")
-=======
       val props = RoutedProps().withRoundRobinRouter.withLocalConnections(List(actor1))
-      val actor = Actor.actorOf(props, "foo")
->>>>>>> 963ea0d9
+      val actor = app.createActor(props, "foo")
       actor.isShutdown must be(false)
     }
 
     "throw ConfigurationException at construction when no connections" in {
       try {
-<<<<<<< HEAD
-        val props = RoutedProps(() ⇒ new RoundRobinRouter, List())
-        app.routing.actorOf(props, "foo")
-=======
         val props = RoutedProps().withRoundRobinRouter
-        Actor.actorOf(props, "foo")
->>>>>>> 963ea0d9
+        app.createActor(props, "foo")
         fail()
       } catch {
         case e: ConfigurationException ⇒
@@ -165,13 +131,8 @@
       }
 
       //create the routed actor.
-<<<<<<< HEAD
-      val props = RoutedProps(() ⇒ new RoundRobinRouter, connections)
-      val actor = app.routing.actorOf(props, "foo")
-=======
       val props = RoutedProps().withRoundRobinRouter.withLocalConnections(connections)
-      val actor = Actor.actorOf(props, "foo")
->>>>>>> 963ea0d9
+      val actor = app.createActor(props, "foo")
 
       //send messages to the actor.
       for (i ← 0 until iterationCount) {
@@ -209,13 +170,8 @@
         }
       })
 
-<<<<<<< HEAD
-      val props = RoutedProps(() ⇒ new RoundRobinRouter, List(connection1, connection2))
-      val actor = app.routing.actorOf(props, "foo")
-=======
       val props = RoutedProps().withRoundRobinRouter.withLocalConnections(List(connection1, connection2))
-      val actor = Actor.actorOf(props, "foo")
->>>>>>> 963ea0d9
+      val actor = app.createActor(props, "foo")
 
       actor ! Broadcast(1)
       actor ! Broadcast("end")
@@ -237,13 +193,8 @@
         }
       })
 
-<<<<<<< HEAD
-      val props = RoutedProps(() ⇒ new RoundRobinRouter, List(connection1))
-      val actor = app.routing.actorOf(props, "foo")
-=======
       val props = RoutedProps().withRoundRobinRouter.withLocalConnections(List(connection1))
-      val actor = Actor.actorOf(props, "foo")
->>>>>>> 963ea0d9
+      val actor = app.createActor(props, "foo")
 
       try {
         actor ? Broadcast(1)
@@ -264,25 +215,15 @@
 
       val actor1 = createActor[TestActor]
 
-<<<<<<< HEAD
-      val props = RoutedProps(() ⇒ new RandomRouter, List(actor1))
-      val actor = app.routing.actorOf(props, "foo")
-=======
       val props = RoutedProps().withRandomRouter.withLocalConnections(List(actor1))
-      val actor = Actor.actorOf(props, "foo")
->>>>>>> 963ea0d9
+      val actor = app.createActor(props, "foo")
       actor.isShutdown must be(false)
     }
 
     "throw ConfigurationException at construction when no connections" in {
       try {
-<<<<<<< HEAD
-        val props = RoutedProps(() ⇒ new RandomRouter, List())
-        app.routing.actorOf(props, "foo")
-=======
         val props = RoutedProps().withRandomRouter
-        Actor.actorOf(props, "foo")
->>>>>>> 963ea0d9
+        app.createActor(props, "foo")
         fail()
       } catch {
         case e: ConfigurationException ⇒
@@ -312,13 +253,8 @@
         }
       })
 
-<<<<<<< HEAD
-      val props = RoutedProps(() ⇒ new RandomRouter, List(connection1, connection2))
-      val actor = app.routing.actorOf(props, "foo")
-=======
       val props = RoutedProps().withRandomRouter.withLocalConnections(List(connection1, connection2))
-      val actor = Actor.actorOf(props, "foo")
->>>>>>> 963ea0d9
+      val actor = app.createActor(props, "foo")
 
       actor ! Broadcast(1)
       actor ! Broadcast("end")
@@ -340,13 +276,8 @@
         }
       })
 
-<<<<<<< HEAD
-      val props = RoutedProps(() ⇒ new RandomRouter, List(connection1))
-      val actor = app.routing.actorOf(props, "foo")
-=======
       val props = RoutedProps().withRandomRouter.withLocalConnections(List(connection1))
-      val actor = Actor.actorOf(props, "foo")
->>>>>>> 963ea0d9
+      val actor = app.createActor(props, "foo")
 
       try {
         actor ? Broadcast(1)
@@ -371,7 +302,7 @@
         .withLocalConnections(List(newActor(0, Some(shutdownLatch)), newActor(1, Some(shutdownLatch))))
         .withRouter(() ⇒ new ScatterGatherFirstCompletedRouter())
 
-      val actor = Actor.actorOf(props, "foo")
+      val actor = app.createActor(props, "foo")
 
       actor ! Broadcast(Stop(Some(0)))
 
@@ -388,7 +319,7 @@
         .withLocalConnections(List(newActor(0, Some(shutdownLatch)), newActor(1, Some(shutdownLatch))))
         .withRouter(() ⇒ new ScatterGatherFirstCompletedRouter())
 
-      val actor = Actor.actorOf(props, "foo")
+      val actor = app.createActor(props, "foo")
 
       actor ! Broadcast(Stop())
 
@@ -406,7 +337,7 @@
         .withLocalConnections(List(newActor(0), newActor(1)))
         .withRouter(() ⇒ new ScatterGatherFirstCompletedRouter())
 
-      val actor = Actor.actorOf(props, "foo")
+      val actor = app.createActor(props, "foo")
 
       (actor ? Broadcast("Hi!")).get.asInstanceOf[Int] must be(0)
 
@@ -417,7 +348,7 @@
         .withLocalConnections(List(newActor(0), newActor(1)))
         .withRouter(() ⇒ new ScatterGatherFirstCompletedRouter())
 
-      val actor = Actor.actorOf(props, "foo")
+      val actor = app.createActor(props, "foo")
 
       (actor ? Broadcast(0)).get.asInstanceOf[Int] must be(1)
     }
@@ -426,7 +357,7 @@
       val props = RoutedProps()
         .withLocalConnections(List(newActor(0)))
         .withRouter(() ⇒ new ScatterGatherFirstCompletedRouter())
-      val actor = Actor.actorOf(props, "foo")
+      val actor = app.createActor(props, "foo")
 
       actor.isShutdown must be(false)
 
@@ -438,7 +369,7 @@
         .withRouter(() ⇒ new ScatterGatherFirstCompletedRouter())
 
       try {
-        Actor.actorOf(props, "foo")
+        app.createActor(props, "foo")
         fail()
       } catch {
         case e: ConfigurationException ⇒
@@ -455,7 +386,7 @@
       for (i ← 0 until connectionCount) {
         counters = counters :+ new AtomicInteger()
 
-        val connection = actorOf(new Actor {
+        val connection = app.createActor(new Actor {
           def receive = {
             case "end"    ⇒ doneLatch.countDown()
             case msg: Int ⇒ counters.get(i).get.addAndGet(msg)
@@ -468,7 +399,7 @@
         .withLocalConnections(connections)
         .withRouter(() ⇒ new ScatterGatherFirstCompletedRouter())
 
-      val actor = Actor.actorOf(props, "foo")
+      val actor = app.createActor(props, "foo")
 
       for (i ← 0 until iterationCount) {
         for (k ← 0 until connectionCount) {
@@ -490,7 +421,7 @@
       val doneLatch = new TestLatch(2)
 
       val counter1 = new AtomicInteger
-      val connection1 = actorOf(new Actor {
+      val connection1 = app.createActor(new Actor {
         def receive = {
           case "end"    ⇒ doneLatch.countDown()
           case msg: Int ⇒ counter1.addAndGet(msg)
@@ -498,7 +429,7 @@
       })
 
       val counter2 = new AtomicInteger
-      val connection2 = actorOf(new Actor {
+      val connection2 = app.createActor(new Actor {
         def receive = {
           case "end"    ⇒ doneLatch.countDown()
           case msg: Int ⇒ counter2.addAndGet(msg)
@@ -509,7 +440,7 @@
         .withLocalConnections(List(connection1, connection2))
         .withRouter(() ⇒ new ScatterGatherFirstCompletedRouter())
 
-      val actor = Actor.actorOf(props, "foo")
+      val actor = app.createActor(props, "foo")
 
       actor ! Broadcast(1)
       actor ! Broadcast("end")
@@ -522,7 +453,7 @@
 
     case class Stop(id: Option[Int] = None)
 
-    def newActor(id: Int, shudownLatch: Option[TestLatch] = None) = actorOf(new Actor {
+    def newActor(id: Int, shudownLatch: Option[TestLatch] = None) = app.createActor(new Actor {
       def receive = {
         case Stop(None)                     ⇒ self.stop()
         case Stop(Some(_id)) if (_id == id) ⇒ self.stop()
