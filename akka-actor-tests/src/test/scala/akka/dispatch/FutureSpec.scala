package akka.dispatch

import org.scalatest.junit.JUnitSuite
import org.scalatest.WordSpec
import org.scalatest.matchers.MustMatchers
import org.scalatest.BeforeAndAfterAll
import org.scalatest.prop.Checkers
import org.scalacheck._
import org.scalacheck.Arbitrary._
import org.scalacheck.Prop._
import org.scalacheck.Gen._

import akka.actor.{ Actor, ActorRef }
import Actor._
import akka.event.EventHandler
import akka.testkit.TestEvent._
import akka.testkit.EventFilter
import org.multiverse.api.latches.StandardLatch
import java.util.concurrent.{ TimeUnit, CountDownLatch }

object FutureSpec {
  class TestActor extends Actor {
    def receive = {
      case "Hello" ⇒
        self.reply("World")
      case "NoReply" ⇒ {}
      case "Failure" ⇒
        throw new RuntimeException("Expected exception; to test fault-tolerance")
    }
  }

  class TestDelayActor(await: StandardLatch) extends Actor {
    def receive = {
      case "Hello" ⇒
        await.await
        self.reply("World")
      case "NoReply" ⇒ { await.await }
      case "Failure" ⇒
        await.await
        throw new RuntimeException("Expected exception; to test fault-tolerance")
    }
  }
}

class JavaFutureSpec extends JavaFutureTests with JUnitSuite

class FutureSpec extends WordSpec with MustMatchers with Checkers with BeforeAndAfterAll {
  import FutureSpec._

  override def beforeAll() {
    EventHandler.notify(Mute(EventFilter[RuntimeException]))
  }

  override def afterAll() {
    EventHandler.notify(UnMuteAll)
  }

  "A Promise" when {
    "never completed" must {
      behave like emptyFuture(_(Promise()))
      "return supplied value on timeout" in {
        val promise = Promise[String](100) orElse "Timedout"
        promise.get must be("Timedout")
      }
    }
    "completed with a result" must {
      val result = "test value"
      val future = Promise[String]().complete(Right(result))
      behave like futureWithResult(_(future, result))
    }
    "completed with an exception" must {
      val message = "Expected Exception"
      val future = Promise[String]().complete(Left(new RuntimeException(message)))
      behave like futureWithException[RuntimeException](_(future, message))
    }
    "expired" must {
      behave like expiredFuture(_(Promise(0)))
    }
  }

  "A Future" when {
    "awaiting a result" that {
      "is not completed" must {
        behave like emptyFuture { test ⇒
          val latch = new StandardLatch
          val result = "test value"
          val future = Future {
            latch.await
            result
          }
          test(future)
          latch.open
          future.await
        }
      }
      "is completed" must {
        behave like futureWithResult { test ⇒
          val latch = new StandardLatch
          val result = "test value"
          val future = Future {
            latch.await
            result
          }
          latch.open
          future.await
          test(future, result)
        }
      }
      "has actions applied" must {
        "pass checks" in {
          check({ (future: Future[Int], actions: List[FutureAction]) ⇒
            val result = (future /: actions)(_ /: _)
            val expected = (future.await.value.get /: actions)(_ /: _)
            ((result.await.value.get, expected) match {
              case (Right(a), Right(b))                           ⇒ a == b
              case (Left(a), Left(b)) if a.toString == b.toString ⇒ true
              case (Left(a), Left(b)) if a.getStackTrace.isEmpty || b.getStackTrace.isEmpty ⇒
                a.getClass.toString == b.getClass.toString
              case _ ⇒ false
            }) :| result.value.get.toString + " is expected to be " + expected.toString
          }, minSuccessful(10000), workers(4))
        }
      }
    }

    "from an Actor" that {
      "returns a result" must {
        behave like futureWithResult { test ⇒
          val actor = actorOf[TestActor]
          actor.start()
          val future = actor ? "Hello"
          future.await
          test(future, "World")
          actor.stop()
        }
      }
      "throws an exception" must {
        behave like futureWithException[RuntimeException] { test ⇒
          val actor = actorOf[TestActor]
          actor.start()
          val future = actor ? "Failure"
          future.await
          test(future, "Expected exception; to test fault-tolerance")
          actor.stop()
        }
      }
    }

    "using flatMap with an Actor" that {
      "will return a result" must {
        behave like futureWithResult { test ⇒
          val actor1 = actorOf[TestActor].start()
          val actor2 = actorOf(new Actor { def receive = { case s: String ⇒ self reply s.toUpperCase } }).start()
          val future = actor1 ? "Hello" flatMap { _ match { case s: String ⇒ actor2 ? s } }
          future.await
          test(future, "WORLD")
          actor1.stop()
          actor2.stop()
        }
      }
      "will throw an exception" must {
        behave like futureWithException[ArithmeticException] { test ⇒
          val actor1 = actorOf[TestActor].start()
          val actor2 = actorOf(new Actor { def receive = { case s: String ⇒ self reply (s.length / 0) } }).start()
          val future = actor1 ? "Hello" flatMap { _ match { case s: String ⇒ actor2 ? s } }
          future.await
          test(future, "/ by zero")
          actor1.stop()
          actor2.stop()
        }
      }
    }

    "being tested" must {

      "compose with for-comprehensions" in {
        val actor = actorOf(new Actor {
          def receive = {
            case s: String ⇒ self reply s.length
            case i: Int    ⇒ self reply (i * 2).toString
          }
        }).start()

        val future0 = actor ? "Hello"

        val future1 = for {
          a: Int ← future0.mapTo[Int] // returns 5
          b: String ← (actor ? a).mapTo[String] // returns "10"
          c: String ← (actor ? 7).mapTo[String] // returns "14"
        } yield b + "-" + c

        val future2 = for {
          a: Int ← future0.mapTo[Int]
          b: Int ← (actor ? a).mapTo[Int]
          c: String ← (actor ? 7).mapTo[String]
        } yield b + "-" + c

        future1.get must be("10-14")
        intercept[ClassCastException] { future2.get }
        actor.stop()
      }

      "support pattern matching within a for-comprehension" in {
        case class Req[T](req: T)
        case class Res[T](res: T)
        val actor = actorOf(new Actor {
          def receive = {
            case Req(s: String) ⇒ self reply Res(s.length)
            case Req(i: Int)    ⇒ self reply Res((i * 2).toString)
          }
        }).start()

        val future1 = for {
          Res(a: Int) ← actor ? Req("Hello")
          Res(b: String) ← actor ? Req(a)
          Res(c: String) ← actor ? Req(7)
        } yield b + "-" + c

        val future2 = for {
          Res(a: Int) ← actor ? Req("Hello")
          Res(b: Int) ← actor ? Req(a)
          Res(c: Int) ← actor ? Req(7)
        } yield b + "-" + c

        future1.get must be("10-14")
        intercept[MatchError] { future2.get }
        actor.stop()
      }

      "recover from exceptions" in {
        val future1 = Future(5)
        val future2 = future1 map (_ / 0)
        val future3 = future2 map (_.toString)

        val future4 = future1 recover {
          case e: ArithmeticException ⇒ 0
        } map (_.toString)

        val future5 = future2 recover {
          case e: ArithmeticException ⇒ 0
        } map (_.toString)

        val future6 = future2 recover {
          case e: MatchError ⇒ 0
        } map (_.toString)

        val future7 = future3 recover { case e: ArithmeticException ⇒ "You got ERROR" }

        val actor = actorOf[TestActor].start()

        val future8 = actor ? "Failure"
        val future9 = actor ? "Failure" recover {
          case e: RuntimeException ⇒ "FAIL!"
        }
        val future10 = actor ? "Hello" recover {
          case e: RuntimeException ⇒ "FAIL!"
        }
        val future11 = actor ? "Failure" recover { case _ ⇒ "Oops!" }

        future1.get must be(5)
        intercept[ArithmeticException] { future2.get }
        intercept[ArithmeticException] { future3.get }
        future4.get must be("5")
        future5.get must be("0")
        intercept[ArithmeticException] { future6.get }
        future7.get must be("You got ERROR")
        intercept[RuntimeException] { future8.get }
        future9.get must be("FAIL!")
        future10.get must be("World")
        future11.get must be("Oops!")

        actor.stop()
      }

      "fold" in {
        val actors = (1 to 10).toList map { _ ⇒
          actorOf(new Actor {
            def receive = { case (add: Int, wait: Int) ⇒ Thread.sleep(wait); self reply_? add }
          }).start()
        }
        val timeout = 10000
        def futures = actors.zipWithIndex map { case (actor: ActorRef, idx: Int) ⇒ actor.?((idx, idx * 200), timeout).mapTo[Int] }
        Futures.fold(0, timeout)(futures)(_ + _).get must be(45)
      }

      "fold by composing" in {
        val actors = (1 to 10).toList map { _ ⇒
          actorOf(new Actor {
            def receive = { case (add: Int, wait: Int) ⇒ Thread.sleep(wait); self reply_? add }
          }).start()
        }
        def futures = actors.zipWithIndex map { case (actor: ActorRef, idx: Int) ⇒ actor.?((idx, idx * 200), 10000).mapTo[Int] }
        futures.foldLeft(Future(0))((fr, fa) ⇒ for (r ← fr; a ← fa) yield (r + a)).get must be(45)
      }

<<<<<<< HEAD
      "fold with an exception" in {
        val actors = (1 to 10).toList map { _ ⇒
          actorOf(new Actor {
            def receive = {
              case (add: Int, wait: Int) ⇒
                Thread.sleep(wait)
                if (add == 6) throw new IllegalArgumentException("shouldFoldResultsWithException: expected")
                self reply_? add
            }
          }).start()
        }
        val timeout = 10000
        def futures = actors.zipWithIndex map { case (actor: ActorRef, idx: Int) ⇒ actor.?((idx, idx * 100), timeout).mapTo[Int] }
        Futures.fold(0, timeout)(futures)(_ + _).await.exception.get.getMessage must be("shouldFoldResultsWithException: expected")
      }
=======
  @Test
  def shouldFoldMutableZeroes {
    import scala.collection.mutable.ArrayBuffer
    def test(testNumber: Int) {
      val fs = (0 to 1000) map (i ⇒ Future(i, 10000))
      val result = Futures.fold(ArrayBuffer.empty[AnyRef], 10000)(fs) {
        case (l, i) if i % 2 == 0 ⇒ l += i.asInstanceOf[AnyRef]
        case (l, _)               ⇒ l
      }.get.asInstanceOf[ArrayBuffer[Int]].sum

      assert(result === 250500)
    }

    (1 to 100) foreach test //Make sure it tries to provoke the problem
  }

  @Test
  def shouldFoldResultsByComposing {
    val actors = (1 to 10).toList map { _ ⇒
      actorOf(new Actor {
        def receive = { case (add: Int, wait: Int) ⇒ Thread.sleep(wait); self reply_? add }
      }).start()
    }
    def futures = actors.zipWithIndex map { case (actor: ActorRef, idx: Int) ⇒ actor.?((idx, idx * 200), 10000).mapTo[Int] }
    assert(futures.foldLeft(Future(0))((fr, fa) ⇒ for (r ← fr; a ← fa) yield (r + a)).get === 45)
  }
>>>>>>> 2bf5ccdf

      "return zero value if folding empty list" in {
        Futures.fold(0)(List[Future[Int]]())(_ + _).get must be(0)
      }

      "shouldReduceResults" in {
        val actors = (1 to 10).toList map { _ ⇒
          actorOf(new Actor {
            def receive = { case (add: Int, wait: Int) ⇒ Thread.sleep(wait); self reply_? add }
          }).start()
        }
        val timeout = 10000
        def futures = actors.zipWithIndex map { case (actor: ActorRef, idx: Int) ⇒ actor.?((idx, idx * 200), timeout).mapTo[Int] }
        assert(Futures.reduce(futures, timeout)(_ + _).get === 45)
      }

      "shouldReduceResultsWithException" in {
        val actors = (1 to 10).toList map { _ ⇒
          actorOf(new Actor {
            def receive = {
              case (add: Int, wait: Int) ⇒
                Thread.sleep(wait)
                if (add == 6) throw new IllegalArgumentException("shouldFoldResultsWithException: expected")
                self reply_? add
            }
          }).start()
        }
        val timeout = 10000
        def futures = actors.zipWithIndex map { case (actor: ActorRef, idx: Int) ⇒ actor.?((idx, idx * 100), timeout).mapTo[Int] }
        assert(Futures.reduce(futures, timeout)(_ + _).await.exception.get.getMessage === "shouldFoldResultsWithException: expected")
      }

      "shouldReduceThrowIAEOnEmptyInput" in {
        intercept[UnsupportedOperationException] { Futures.reduce(List[Future[Int]]())(_ + _).get }
      }

      "receiveShouldExecuteOnComplete" in {
        val latch = new StandardLatch
        val actor = actorOf[TestActor].start()
        actor ? "Hello" onResult { case "World" ⇒ latch.open }
        assert(latch.tryAwait(5, TimeUnit.SECONDS))
        actor.stop()
      }

      "shouldTraverseFutures" in {
        val oddActor = actorOf(new Actor {
          var counter = 1
          def receive = {
            case 'GetNext ⇒
              self reply counter
              counter += 2
          }
        }).start()

        val oddFutures = List.fill(100)(oddActor ? 'GetNext mapTo manifest[Int])
        assert(Future.sequence(oddFutures).get.sum === 10000)
        oddActor.stop()

        val list = (1 to 100).toList
        assert(Future.traverse(list)(x ⇒ Future(x * 2 - 1)).get.sum === 10000)
      }

      "shouldHandleThrowables" in {
        class ThrowableTest(m: String) extends Throwable(m)

        val f1 = Future { throw new ThrowableTest("test") }
        f1.await
        intercept[ThrowableTest] { f1.resultOrException }

        val latch = new StandardLatch
        val f2 = Future { latch.tryAwait(5, TimeUnit.SECONDS); "success" }
        f2 foreach (_ ⇒ throw new ThrowableTest("dispatcher foreach"))
        f2 onResult { case _ ⇒ throw new ThrowableTest("dispatcher receive") }
        val f3 = f2 map (s ⇒ s.toUpperCase)
        latch.open
        f2.await
        assert(f2.resultOrException === Some("success"))
        f2 foreach (_ ⇒ throw new ThrowableTest("current thread foreach"))
        f2 onResult { case _ ⇒ throw new ThrowableTest("current thread receive") }
        f3.await
        assert(f3.resultOrException === Some("SUCCESS"))

        // make sure all futures are completed in dispatcher
        assert(Dispatchers.defaultGlobalDispatcher.pendingFutures === 0)
      }

      "shouldBlockUntilResult" in {
        val latch = new StandardLatch

        val f = Future({ latch.await; 5 })
        val f2 = Future({ f.get + 5 })

        assert(f2.resultOrException === None)
        latch.open
        assert(f2.get === 10)

        val f3 = Future({ Thread.sleep(10); 5 }, 10)
        intercept[FutureTimeoutException] {
          f3.get
        }
      }

      "futureComposingWithContinuations" in {
        import Future.flow

        val actor = actorOf[TestActor].start

        val x = Future("Hello")
        val y = x flatMap (actor ? _) mapTo manifest[String]

        val r = flow(x() + " " + y() + "!")

        assert(r.get === "Hello World!")

        actor.stop
      }

      "futureComposingWithContinuationsFailureDivideZero" in {
        import Future.flow

        val x = Future("Hello")
        val y = x map (_.length)

        val r = flow(x() + " " + y.map(_ / 0).map(_.toString).apply, 100)

        intercept[java.lang.ArithmeticException](r.get)
      }

      "futureComposingWithContinuationsFailureCastInt" in {
        import Future.flow

        val actor = actorOf[TestActor].start

        val x = Future(3)
        val y = (actor ? "Hello").mapTo[Int]

        val r = flow(x() + y(), 100)

        intercept[ClassCastException](r.get)
      }

      "futureComposingWithContinuationsFailureCastNothing" in {
        import Future.flow

        val actor = actorOf[TestActor].start

        val x = Future("Hello")
        val y = actor ? "Hello" mapTo manifest[Nothing]

        val r = flow(x() + y())

        intercept[ClassCastException](r.get)
      }

      "futureCompletingWithContinuations" in {
        import Future.flow

<<<<<<< HEAD
        val x, y, z = Promise[Int]()
        val ly, lz = new StandardLatch
=======
    val r = flow(x() + " " + y.map(_ / 0).map(_.toString)(), 200)
>>>>>>> 2bf5ccdf

        val result = flow {
          y completeWith x
          ly.open // not within continuation

          z << x
          lz.open // within continuation, will wait for 'z' to complete
          z() + y()
        }

        assert(ly.tryAwaitUninterruptible(100, TimeUnit.MILLISECONDS))
        assert(!lz.tryAwaitUninterruptible(100, TimeUnit.MILLISECONDS))

        flow { x << 5 }

<<<<<<< HEAD
        assert(y.get === 5)
        assert(z.get === 5)
        assert(lz.isOpen)
        assert(result.get === 10)
=======
    val r = flow(x() + y(), 200)
>>>>>>> 2bf5ccdf

        val a, b, c = Promise[Int]()

        val result2 = flow {
          val n = (a << c).result.get + 10
          b << (c() - 2)
          a() + n * b()
        }

        c completeWith Future(5)

        assert(a.get === 5)
        assert(b.get === 3)
        assert(result2.get === 50)
        Thread.sleep(100)

        // make sure all futures are completed in dispatcher
        assert(Dispatchers.defaultGlobalDispatcher.pendingFutures === 0)
      }

      "shouldNotAddOrRunCallbacksAfterFailureToBeCompletedBeforeExpiry" in {
        val latch = new StandardLatch
        val f = Promise[Int](0)
        Thread.sleep(25)
        f.onComplete(_ ⇒ latch.open) //Shouldn't throw any exception here

        assert(f.isExpired) //Should be expired

        f.complete(Right(1)) //Shouldn't complete the Future since it is expired

        assert(f.value.isEmpty) //Shouldn't be completed
        assert(!latch.isOpen) //Shouldn't run the listener
      }

      "futureDataFlowShouldEmulateBlocking1" in {
        import Future.flow

        val one, two = Promise[Int](1000 * 60)
        val simpleResult = flow {
          one() + two()
        }

        assert(List(one, two, simpleResult).forall(_.isCompleted == false))

        flow { one << 1 }

        assert(one.isCompleted)
        assert(List(two, simpleResult).forall(_.isCompleted == false))

        flow { two << 9 }

        assert(List(one, two).forall(_.isCompleted == true))
        assert(simpleResult.get === 10)

      }

      "futureDataFlowShouldEmulateBlocking2" in {
        import Future.flow
        val x1, x2, y1, y2 = Promise[Int](1000 * 60)
        val lx, ly, lz = new StandardLatch
        val result = flow {
          lx.open()
          x1 << y1
          ly.open()
          x2 << y2
          lz.open()
          x1() + x2()
        }
        assert(lx.isOpen)
        assert(!ly.isOpen)
        assert(!lz.isOpen)
        assert(List(x1, x2, y1, y2).forall(_.isCompleted == false))

        flow { y1 << 1 } // When this is set, it should cascade down the line

        assert(ly.tryAwaitUninterruptible(2000, TimeUnit.MILLISECONDS))
        assert(x1.get === 1)
        assert(!lz.isOpen)

        flow { y2 << 9 } // When this is set, it should cascade down the line

        assert(lz.tryAwaitUninterruptible(2000, TimeUnit.MILLISECONDS))
        assert(x2.get === 9)

        assert(List(x1, x2, y1, y2).forall(_.isCompleted == true))

        assert(result.get === 10)
      }

      "dataFlowAPIshouldbeSlick" in {
        import Future.flow

        val i1, i2, s1, s2 = new StandardLatch

        val callService1 = Future { i1.open; s1.awaitUninterruptible; 1 }
        val callService2 = Future { i2.open; s2.awaitUninterruptible; 9 }

        val result = flow { callService1() + callService2() }

        assert(!s1.isOpen)
        assert(!s2.isOpen)
        assert(!result.isCompleted)
        assert(i1.tryAwaitUninterruptible(2000, TimeUnit.MILLISECONDS))
        assert(i2.tryAwaitUninterruptible(2000, TimeUnit.MILLISECONDS))
        s1.open
        s2.open
        assert(result.get === 10)
      }

      "futureCompletingWithContinuationsFailure" in {
        import Future.flow

        val x, y, z = Promise[Int]()
        val ly, lz = new StandardLatch

        val result = flow {
          y << x
          ly.open
          val oops = 1 / 0
          z << x
          lz.open
          z() + y() + oops
        }

        assert(!ly.tryAwaitUninterruptible(100, TimeUnit.MILLISECONDS))
        assert(!lz.tryAwaitUninterruptible(100, TimeUnit.MILLISECONDS))

        flow { x << 5 }

        assert(y.get === 5)
        intercept[java.lang.ArithmeticException](result.get)
        assert(z.value === None)
        assert(!lz.isOpen)
      }

      "futureContinuationsShouldNotBlock" in {
        import Future.flow

        val latch = new StandardLatch
        val future = Future {
          latch.await
          "Hello"
        }

        val result = flow {
          Some(future()).filter(_ == "Hello")
        }

        assert(!result.isCompleted)

        latch.open

        assert(result.get === Some("Hello"))
      }

      "futureFlowShouldBeTypeSafe" in {
        import Future.flow

        def checkType[A: Manifest, B](in: Future[A], refmanifest: Manifest[B]): Boolean = manifest[A] == refmanifest

        val rString = flow {
          val x = Future(5)
          x().toString
        }

        val rInt = flow {
          val x = rString.apply
          val y = Future(5)
          x.length + y()
        }

        assert(checkType(rString, manifest[String]))
        assert(checkType(rInt, manifest[Int]))
        assert(!checkType(rInt, manifest[String]))
        assert(!checkType(rInt, manifest[Nothing]))
        assert(!checkType(rInt, manifest[Any]))

        rString.await
        rInt.await
      }

      "futureFlowSimpleAssign" in {
        import Future.flow

        val x, y, z = Promise[Int]()

        flow {
          z << x() + y()
        }
        flow { x << 40 }
        flow { y << 2 }

        assert(z.get === 42)
      }

      "futureFlowLoops" in {
        import Future.flow
        import akka.util.cps._

        val count = 10000

        val promises = List.fill(count)(Promise[Int]())

        flow {
          var i = 0
          val iter = promises.iterator
          whileC(iter.hasNext) {
            iter.next << i
            i += 1
          }
        }

        var i = 0
        promises foreach { p ⇒
          assert(p.get === i)
          i += 1
        }

        assert(i === count)

      }

      "ticket812FutureDispatchCleanup" in {
        val dispatcher = implicitly[MessageDispatcher]
        assert(dispatcher.pendingFutures === 0)
        val future = Future({ Thread.sleep(100); "Done" }, 10)
        intercept[FutureTimeoutException] { future.await }
        assert(dispatcher.pendingFutures === 1)
        Thread.sleep(100)
        assert(dispatcher.pendingFutures === 0)
      }
    }
  }

  def emptyFuture(f: (Future[Any] ⇒ Unit) ⇒ Unit) {
    "not be completed" in { f(_ must not be ('completed)) }
    "not be expired" in { f(_ must not be ('expired)) }
    "not contain a value" in { f(_.value must be(None)) }
    "not contain a result" in { f(_.result must be(None)) }
    "not contain an exception" in { f(_.exception must be(None)) }
  }

  def futureWithResult(f: ((Future[Any], Any) ⇒ Unit) ⇒ Unit) {
    "be completed" in { f((future, _) ⇒ future must be('completed)) }
    "not be expired" in { f((future, _) ⇒ future must not be ('expired)) }
    "contain a value" in { f((future, result) ⇒ future.value must be(Some(Right(result)))) }
    "contain a result" in { f((future, result) ⇒ future.result must be(Some(result))) }
    "not contain an exception" in { f((future, _) ⇒ future.exception must be(None)) }
    "return result with 'get'" in { f((future, result) ⇒ future.get must be(result)) }
    "return result with 'resultOrException'" in { f((future, result) ⇒ future.resultOrException must be(Some(result))) }
    "not timeout" in { f((future, _) ⇒ future.await) }
    "filter result" in {
      f { (future, result) ⇒
        (future filter (_ ⇒ true)).get must be(result)
        (evaluating { (future filter (_ ⇒ false)).get } must produce[MatchError]).getMessage must startWith(result.toString)
      }
    }
    "transform result with map" in { f((future, result) ⇒ (future map (_.toString.length)).get must be(result.toString.length)) }
    "compose result with flatMap" is pending
    "perform action with foreach" is pending
    "match result with collect" is pending
    "not recover from exception" is pending
    "perform action on result" is pending
    "not perform action on exception" is pending
    "cast using mapTo" is pending
  }

  def futureWithException[E <: Throwable: Manifest](f: ((Future[Any], String) ⇒ Unit) ⇒ Unit) {
    "be completed" in { f((future, _) ⇒ future must be('completed)) }
    "not be expired" in { f((future, _) ⇒ future must not be ('expired)) }
    "contain a value" in { f((future, _) ⇒ future.value must be('defined)) }
    "not contain a result" in { f((future, _) ⇒ future.result must be(None)) }
    "contain an exception" in { f((future, message) ⇒ future.exception.get.getMessage must be(message)) }
    "throw exception with 'get'" in { f((future, message) ⇒ (evaluating { future.get } must produce[E]).getMessage must be(message)) }
    "throw exception with 'resultOrException'" in { f((future, message) ⇒ (evaluating { future.resultOrException } must produce[E]).getMessage must be(message)) }
    "not timeout" in { f((future, _) ⇒ future.await) }
    "retain exception with filter" in {
      f { (future, message) ⇒
        (evaluating { (future filter (_ ⇒ true)).get } must produce[E]).getMessage must be(message)
        (evaluating { (future filter (_ ⇒ false)).get } must produce[E]).getMessage must be(message)
      }
    }
    "retain exception with map" in { f((future, message) ⇒ (evaluating { (future map (_.toString.length)).get } must produce[E]).getMessage must be(message)) }
    "retain exception with flatMap" is pending
    "not perform action with foreach" is pending
    "retain exception with collect" is pending
    "recover from exception" is pending
    "not perform action on result" is pending
    "perform action on exception" is pending
    "always cast successfully using mapTo" is pending
  }

  def expiredFuture(f: (Future[Any] ⇒ Unit) ⇒ Unit) {
    "not be completed" in { f(_ must not be ('completed)) }
    "be expired" in { f(_ must be('expired)) }
  }

  sealed trait IntAction { def apply(that: Int): Int }
  case class IntAdd(n: Int) extends IntAction { def apply(that: Int) = that + n }
  case class IntSub(n: Int) extends IntAction { def apply(that: Int) = that - n }
  case class IntMul(n: Int) extends IntAction { def apply(that: Int) = that * n }
  case class IntDiv(n: Int) extends IntAction { def apply(that: Int) = that / n }

  sealed trait FutureAction {
    def /:(that: Either[Throwable, Int]): Either[Throwable, Int]
    def /:(that: Future[Int]): Future[Int]
  }

  case class MapAction(action: IntAction) extends FutureAction {
    def /:(that: Either[Throwable, Int]): Either[Throwable, Int] = that match {
      case Left(e)  ⇒ that
      case Right(r) ⇒ try { Right(action(r)) } catch { case e: RuntimeException ⇒ Left(e) }
    }
    def /:(that: Future[Int]): Future[Int] = that map (action(_))
  }

  case class FlatMapAction(action: IntAction) extends FutureAction {
    def /:(that: Either[Throwable, Int]): Either[Throwable, Int] = that match {
      case Left(e)  ⇒ that
      case Right(r) ⇒ try { Right(action(r)) } catch { case e: RuntimeException ⇒ Left(e) }
    }
    def /:(that: Future[Int]): Future[Int] = that flatMap (n ⇒ Future(action(n)))
  }

  implicit def arbFuture: Arbitrary[Future[Int]] = Arbitrary(for (n ← arbitrary[Int]) yield Future(n))

  implicit def arbFutureAction: Arbitrary[FutureAction] = Arbitrary {

    val genIntAction = for {
      n ← arbitrary[Int]
      a ← oneOf(IntAdd(n), IntSub(n), IntMul(n), IntDiv(n))
    } yield a

    val genMapAction = genIntAction map (MapAction(_))

    val genFlatMapAction = genIntAction map (FlatMapAction(_))

    oneOf(genMapAction, genFlatMapAction)

  }

}<|MERGE_RESOLUTION|>--- conflicted
+++ resolved
@@ -293,7 +293,6 @@
         futures.foldLeft(Future(0))((fr, fa) ⇒ for (r ← fr; a ← fa) yield (r + a)).get must be(45)
       }
 
-<<<<<<< HEAD
       "fold with an exception" in {
         val actors = (1 to 10).toList map { _ ⇒
           actorOf(new Actor {
@@ -309,8 +308,8 @@
         def futures = actors.zipWithIndex map { case (actor: ActorRef, idx: Int) ⇒ actor.?((idx, idx * 100), timeout).mapTo[Int] }
         Futures.fold(0, timeout)(futures)(_ + _).await.exception.get.getMessage must be("shouldFoldResultsWithException: expected")
       }
-=======
-  @Test
+
+/*  @Test
   def shouldFoldMutableZeroes {
     import scala.collection.mutable.ArrayBuffer
     def test(testNumber: Int) {
@@ -324,19 +323,7 @@
     }
 
     (1 to 100) foreach test //Make sure it tries to provoke the problem
-  }
-
-  @Test
-  def shouldFoldResultsByComposing {
-    val actors = (1 to 10).toList map { _ ⇒
-      actorOf(new Actor {
-        def receive = { case (add: Int, wait: Int) ⇒ Thread.sleep(wait); self reply_? add }
-      }).start()
-    }
-    def futures = actors.zipWithIndex map { case (actor: ActorRef, idx: Int) ⇒ actor.?((idx, idx * 200), 10000).mapTo[Int] }
-    assert(futures.foldLeft(Future(0))((fr, fa) ⇒ for (r ← fr; a ← fa) yield (r + a)).get === 45)
-  }
->>>>>>> 2bf5ccdf
+  }*/
 
       "return zero value if folding empty list" in {
         Futures.fold(0)(List[Future[Int]]())(_ + _).get must be(0)
@@ -494,12 +481,8 @@
       "futureCompletingWithContinuations" in {
         import Future.flow
 
-<<<<<<< HEAD
         val x, y, z = Promise[Int]()
         val ly, lz = new StandardLatch
-=======
-    val r = flow(x() + " " + y.map(_ / 0).map(_.toString)(), 200)
->>>>>>> 2bf5ccdf
 
         val result = flow {
           y completeWith x
@@ -515,14 +498,10 @@
 
         flow { x << 5 }
 
-<<<<<<< HEAD
         assert(y.get === 5)
         assert(z.get === 5)
         assert(lz.isOpen)
         assert(result.get === 10)
-=======
-    val r = flow(x() + y(), 200)
->>>>>>> 2bf5ccdf
 
         val a, b, c = Promise[Int]()
 
